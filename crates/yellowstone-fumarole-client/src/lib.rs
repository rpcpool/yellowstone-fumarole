--- conflicted
+++ resolved
@@ -51,10 +51,7 @@
 //! ```yaml
 //! endpoint: https://example.com
 //! x-token: 00000000-0000-0000-0000-000000000000
-<<<<<<< HEAD
-=======
 //! response_compression: zstd
->>>>>>> feabff87
 //! ```
 //!
 //!
@@ -192,8 +189,6 @@
 //! }
 //! ```
 //!
-<<<<<<< HEAD
-=======
 //! ## High-traffic workload: parallel subscription + zstd
 //!
 //! For high-traffic workload or for higher latency connection, using parallel subscription and zstd will greatly improve performance to stay on-tip.
@@ -236,7 +231,6 @@
 //! ```
 //!
 //!
->>>>>>> feabff87
 //! ## Enable Prometheus Metrics
 //!
 //! To enable Prometheus metrics, add the `features = [prometheus]` to your `Cargo.toml` file:
@@ -283,20 +277,6 @@
 use {
     crate::proto::GetSlotRangeRequest,
     config::FumaroleConfig,
-<<<<<<< HEAD
-    futures::future::{select, Either},
-    proto::control_response::Response,
-    runtime::{
-        tokio::{
-            DownloadTaskRunnerChannels, GrpcDownloadTaskRunner, TokioFumeDragonsmouthRuntime,
-            DEFAULT_GC_INTERVAL,
-        },
-        FumaroleSM, DEFAULT_SLOT_MEMORY_RETENTION,
-    },
-    std::{
-        collections::HashMap,
-        num::NonZeroUsize,
-=======
     futures::future::{Either, select},
     proto::control_response::Response,
     runtime::{
@@ -309,7 +289,6 @@
     std::{
         collections::HashMap,
         num::{NonZeroU8, NonZeroUsize},
->>>>>>> feabff87
         time::{Duration, Instant},
     },
     tokio::sync::mpsc,
@@ -319,18 +298,11 @@
             Ascii, MetadataKey, MetadataValue,
             errors::{InvalidMetadataKey, InvalidMetadataValue},
         },
-<<<<<<< HEAD
-        service::{interceptor::InterceptedService, Interceptor},
-        transport::{Channel, ClientTlsConfig},
-    },
-    util::grpc::into_bounded_mpsc_rx,
-=======
         service::{Interceptor, interceptor::InterceptedService},
         transport::{Channel, ClientTlsConfig},
     },
     util::grpc::into_bounded_mpsc_rx,
     uuid::Uuid,
->>>>>>> feabff87
 };
 
 mod solana {
@@ -353,11 +325,7 @@
 
 use {
     crate::grpc::FumaroleGrpcConnector,
-<<<<<<< HEAD
-    proto::{fumarole_client::FumaroleClient as TonicFumaroleClient, JoinControlPlane},
-=======
     proto::{JoinControlPlane, fumarole_client::FumaroleClient as TonicFumaroleClient},
->>>>>>> feabff87
     runtime::tokio::DataPlaneConn,
     tonic::transport::Endpoint,
 };
@@ -414,8 +382,7 @@
 ///
 /// Default gRPC buffer capacity
 ///
-<<<<<<< HEAD
-pub const DEFAULT_DRAGONSMOUTH_CAPACITY: usize = 10000;
+pub const DEFAULT_DRAGONSMOUTH_CAPACITY: usize = 100000;
 
 ///
 /// Default Fumarole commit offset interval
@@ -428,42 +395,19 @@
 pub const DEFAULT_MAX_SLOT_DOWNLOAD_ATTEMPT: usize = 3;
 
 ///
+/// MAXIMUM number of parallel data streams (TCP connections) to open to fumarole.
+///
+const MAX_PARA_DATA_STREAMS: u8 = 4;
+
+///
 /// Default number of parallel data streams (TCP connections) to open to fumarole.
 ///
-// const _DEFAULT_PARA_DATA_STREAMS: u8 = 3; /**TODO: enable this after beta*/
-///
+pub const DEFAULT_PARA_DATA_STREAMS: u8 = 4;
+
 ///
 /// Default maximum number of concurrent download requests to the fumarole service inside a single data plane TCP connection.
 ///
-pub const DEFAULT_CONCURRENT_DOWNLOAD_LIMIT_PER_TCP: usize = 10;
-=======
-pub const DEFAULT_DRAGONSMOUTH_CAPACITY: usize = 100000;
-
-///
-/// Default Fumarole commit offset interval
-///
-pub const DEFAULT_COMMIT_INTERVAL: Duration = Duration::from_secs(10);
-
-///
-/// Default maximum number of consecutive failed slot download attempts before failing the fumarole session.
-///
-pub const DEFAULT_MAX_SLOT_DOWNLOAD_ATTEMPT: usize = 3;
-
-///
-/// MAXIMUM number of parallel data streams (TCP connections) to open to fumarole.
-///
-const MAX_PARA_DATA_STREAMS: u8 = 4;
-
-///
-/// Default number of parallel data streams (TCP connections) to open to fumarole.
-///
-pub const DEFAULT_PARA_DATA_STREAMS: u8 = 4;
-
-///
-/// Default maximum number of concurrent download requests to the fumarole service inside a single data plane TCP connection.
-///
 pub const DEFAULT_CONCURRENT_DOWNLOAD_LIMIT_PER_TCP: usize = 1;
->>>>>>> feabff87
 
 ///
 /// Default refresh tip interval for the fumarole client.
@@ -505,12 +449,8 @@
     ///
     /// Number of parallel data streams (TCP connections) to open to fumarole
     ///
-<<<<<<< HEAD
-    // pub num_data_plane_tcp_connections: NonZeroU8, /*TODO: enable this after beta */
-=======
     pub num_data_plane_tcp_connections: NonZeroU8,
 
->>>>>>> feabff87
     ///
     ///
     /// Maximum number of concurrent download requests to the fumarole service inside a single data plane TCP connection.
@@ -546,14 +486,6 @@
     /// Interval to refresh the tip stats from the fumarole service.
     ///
     pub refresh_tip_stats_interval: Duration,
-<<<<<<< HEAD
-}
-
-impl Default for FumaroleSubscribeConfig {
-    fn default() -> Self {
-        Self {
-            // num_data_plane_tcp_connections: NonZeroU8::new(DEFAULT_PARA_DATA_STREAMS).unwrap(), /**THIS FEATURE WILL BE DONE AFTER BETA */
-=======
 
     ///
     /// Whether to disable committing offsets to the fumarole service.
@@ -568,7 +500,6 @@
     fn default() -> Self {
         Self {
             num_data_plane_tcp_connections: NonZeroU8::new(DEFAULT_PARA_DATA_STREAMS).unwrap(),
->>>>>>> feabff87
             concurrent_download_limit_per_tcp: NonZeroUsize::new(
                 DEFAULT_CONCURRENT_DOWNLOAD_LIMIT_PER_TCP,
             )
@@ -579,10 +510,7 @@
             gc_interval: DEFAULT_GC_INTERVAL,
             slot_memory_retention: DEFAULT_SLOT_MEMORY_RETENTION,
             refresh_tip_stats_interval: DEFAULT_REFRESH_TIP_INTERVAL, // Default to 5 seconds
-<<<<<<< HEAD
-=======
             no_commit: false,
->>>>>>> feabff87
         }
     }
 }
@@ -635,263 +563,6 @@
     ///
     pub fumarole_handle: tokio::task::JoinHandle<()>,
 }
-<<<<<<< HEAD
-
-fn string_pairs_to_metadata_header(
-    headers: impl IntoIterator<Item = (impl AsRef<str>, impl AsRef<str>)>,
-) -> Result<HashMap<MetadataKey<Ascii>, MetadataValue<Ascii>>, InvalidMetadataHeader> {
-    headers
-        .into_iter()
-        .map(|(k, v)| {
-            let key = MetadataKey::from_bytes(k.as_ref().as_bytes())?;
-            let value: MetadataValue<Ascii> = v.as_ref().try_into()?;
-            Ok((key, value))
-        })
-        .collect()
-}
-
-impl FumaroleClient {
-    pub async fn connect(config: FumaroleConfig) -> Result<FumaroleClient, ConnectError> {
-        let endpoint = Endpoint::from_shared(config.endpoint.clone())?
-            .tls_config(ClientTlsConfig::new().with_native_roots())?;
-
-        let connector = FumaroleGrpcConnector {
-            config: config.clone(),
-            endpoint: endpoint.clone(),
-        };
-
-        let client = connector.connect().await?;
-        Ok(FumaroleClient {
-            connector,
-            inner: client,
-        })
-    }
-
-    ///
-    /// Returns the current version of the Fumarole service.
-    ///
-    pub async fn version(&mut self) -> Result<proto::VersionResponse, tonic::Status> {
-        let request = tonic::Request::new(proto::VersionRequest {});
-        let response = self.inner.version(request).await?;
-        Ok(response.into_inner())
-    }
-
-    ///
-    /// Subscribe to a stream of updates from the Fumarole service
-    ///
-    pub async fn dragonsmouth_subscribe<S>(
-        &mut self,
-        subscriber_name: S,
-        request: geyser::SubscribeRequest,
-    ) -> Result<DragonsmouthAdapterSession, tonic::Status>
-    where
-        S: AsRef<str>,
-    {
-        let handle = tokio::runtime::Handle::current();
-        self.dragonsmouth_subscribe_with_config_on(
-            subscriber_name,
-            request,
-            Default::default(),
-            handle,
-        )
-        .await
-    }
-
-    pub async fn dragonsmouth_subscribe_with_config<S>(
-        &mut self,
-        consumer_group_name: S,
-        request: geyser::SubscribeRequest,
-        config: FumaroleSubscribeConfig,
-    ) -> Result<DragonsmouthAdapterSession, tonic::Status>
-    where
-        S: AsRef<str>,
-    {
-        let handle = tokio::runtime::Handle::current();
-        self.dragonsmouth_subscribe_with_config_on(consumer_group_name, request, config, handle)
-            .await
-    }
-
-    ///
-    /// Same as [`FumaroleClient::dragonsmouth_subscribe`] but allows you to specify a custom runtime handle
-    /// the underlying fumarole runtie will use
-    ///
-    pub async fn dragonsmouth_subscribe_with_config_on<S>(
-        &mut self,
-        subscriber_name: S,
-        request: geyser::SubscribeRequest,
-        config: FumaroleSubscribeConfig,
-        handle: tokio::runtime::Handle,
-    ) -> Result<DragonsmouthAdapterSession, tonic::Status>
-    where
-        S: AsRef<str>,
-    {
-        assert!(
-            config.refresh_tip_stats_interval >= Duration::from_secs(5),
-            "refresh_tip_stats_interval must be greater than or equal to 5 seconds"
-        );
-
-        use {proto::ControlCommand, runtime::tokio::DragonsmouthSubscribeRequestBidi};
-
-        let (dragonsmouth_outlet, dragonsmouth_inlet) =
-            mpsc::channel(DEFAULT_DRAGONSMOUTH_CAPACITY);
-        let (fume_control_plane_tx, fume_control_plane_rx) = mpsc::channel(100);
-
-        let initial_join = JoinControlPlane {
-            consumer_group_name: Some(subscriber_name.as_ref().to_string()),
-        };
-        let initial_join_command = ControlCommand {
-            command: Some(proto::control_command::Command::InitialJoin(initial_join)),
-        };
-
-        // IMPORTANT: Make sure we send the request here before we subscribe to the stream
-        // Otherwise this will block until timeout by remote server.
-        fume_control_plane_tx
-            .send(initial_join_command)
-            .await
-            .expect("failed to send initial join");
-
-        let resp = self
-            .inner
-            .subscribe(ReceiverStream::new(fume_control_plane_rx))
-            .await?;
-
-        let mut streaming = resp.into_inner();
-        let fume_control_plane_tx = fume_control_plane_tx.clone();
-        let control_response = streaming.message().await?.expect("none");
-        let fume_control_plane_rx = into_bounded_mpsc_rx(100, streaming);
-        let response = control_response.response.expect("none");
-        let Response::Init(initial_state) = response else {
-            panic!("unexpected initial response: {response:?}")
-        };
-
-        /* WE DON'T SUPPORT SHARDING YET */
-        assert!(
-            initial_state.last_committed_offsets.len() == 1,
-            "sharding not supported"
-        );
-        let last_committed_offset = initial_state
-            .last_committed_offsets
-            .get(&0)
-            .expect("no last committed offset");
-
-        let sm = FumaroleSM::new(*last_committed_offset, config.slot_memory_retention);
-
-        let (dm_tx, dm_rx) = mpsc::channel(100);
-        let dm_bidi = DragonsmouthSubscribeRequestBidi {
-            tx: dm_tx.clone(),
-            rx: dm_rx,
-        };
-
-        let mut data_plane_channel_vec = Vec::with_capacity(1);
-        // TODO: support config.num_data_plane_tcp_connections
-        for _ in 0..1 {
-            let client = self
-                .connector
-                .connect()
-                .await
-                .expect("failed to connect to fumarole");
-            let conn = DataPlaneConn::new(client, config.concurrent_download_limit_per_tcp.get());
-            data_plane_channel_vec.push(conn);
-        }
-
-        let (download_task_runner_cnc_tx, download_task_runner_cnc_rx) = mpsc::channel(10);
-        // Make sure the channel capacity is really low, since the grpc runner already implements its own concurrency control
-        let (download_task_queue_tx, download_task_queue_rx) = mpsc::channel(10);
-        let (download_result_tx, download_result_rx) = mpsc::channel(10);
-        let grpc_download_task_runner = GrpcDownloadTaskRunner::new(
-            handle.clone(),
-            data_plane_channel_vec,
-            self.connector.clone(),
-            download_task_runner_cnc_rx,
-            download_task_queue_rx,
-            download_result_tx,
-            config.max_failed_slot_download_attempt,
-            request.clone(),
-        );
-
-        let download_task_runner_chans = DownloadTaskRunnerChannels {
-            download_task_queue_tx,
-            cnc_tx: download_task_runner_cnc_tx,
-            download_result_rx,
-        };
-
-        let tokio_rt = TokioFumeDragonsmouthRuntime {
-            sm,
-            fumarole_client: self.clone(),
-            blockchain_id: initial_state.blockchain_id,
-            dragonsmouth_bidi: dm_bidi,
-            subscribe_request: request,
-            download_task_runner_chans,
-            consumer_group_name: subscriber_name.as_ref().to_string(),
-            control_plane_tx: fume_control_plane_tx,
-            control_plane_rx: fume_control_plane_rx,
-            dragonsmouth_outlet,
-            commit_interval: config.commit_interval,
-            last_commit: Instant::now(),
-            get_tip_interval: config.refresh_tip_stats_interval,
-            last_tip: Instant::now(),
-            gc_interval: config.gc_interval,
-            non_critical_background_jobs: Default::default(),
-        };
-        let download_task_runner_jh = handle.spawn(grpc_download_task_runner.run());
-        let fumarole_rt_jh = handle.spawn(tokio_rt.run());
-        let fut = async move {
-            let either = select(download_task_runner_jh, fumarole_rt_jh).await;
-            match either {
-                Either::Left((result, _)) => {
-                    let _ = result.expect("fumarole download task runner failed");
-                }
-                Either::Right((result, _)) => {
-                    let _ = result.expect("fumarole runtime failed");
-                }
-            }
-        };
-        let fumarole_handle = handle.spawn(fut);
-        let dm_session = DragonsmouthAdapterSession {
-            sink: dm_tx,
-            source: dragonsmouth_inlet,
-            fumarole_handle,
-        };
-        Ok(dm_session)
-    }
-
-    pub async fn list_consumer_groups(
-        &mut self,
-        request: impl tonic::IntoRequest<proto::ListConsumerGroupsRequest>,
-    ) -> std::result::Result<tonic::Response<proto::ListConsumerGroupsResponse>, tonic::Status>
-    {
-        self.inner.list_consumer_groups(request).await
-    }
-
-    pub async fn get_consumer_group_info(
-        &mut self,
-        request: impl tonic::IntoRequest<proto::GetConsumerGroupInfoRequest>,
-    ) -> std::result::Result<tonic::Response<proto::ConsumerGroupInfo>, tonic::Status> {
-        self.inner.get_consumer_group_info(request).await
-    }
-
-    pub async fn delete_consumer_group(
-        &mut self,
-        request: impl tonic::IntoRequest<proto::DeleteConsumerGroupRequest>,
-    ) -> std::result::Result<tonic::Response<proto::DeleteConsumerGroupResponse>, tonic::Status>
-    {
-        self.inner.delete_consumer_group(request).await
-    }
-
-    pub async fn create_consumer_group(
-        &mut self,
-        request: impl tonic::IntoRequest<proto::CreateConsumerGroupRequest>,
-    ) -> std::result::Result<tonic::Response<proto::CreateConsumerGroupResponse>, tonic::Status>
-    {
-        self.inner.create_consumer_group(request).await
-    }
-
-    pub async fn get_chain_tip(
-        &mut self,
-        request: impl tonic::IntoRequest<proto::GetChainTipRequest>,
-    ) -> std::result::Result<tonic::Response<proto::GetChainTipResponse>, tonic::Status> {
-        self.inner.get_chain_tip(request).await
-=======
 
 fn string_pairs_to_metadata_header(
     headers: impl IntoIterator<Item = (impl AsRef<str>, impl AsRef<str>)>,
@@ -1182,6 +853,5 @@
                 blockchain_id: Uuid::nil().as_bytes().to_vec(),
             })
             .await
->>>>>>> feabff87
     }
 }