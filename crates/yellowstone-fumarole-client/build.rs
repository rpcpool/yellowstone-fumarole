use std::{env, path::Path};

fn main() {
    let package_root = std::env::var("CARGO_MANIFEST_DIR").unwrap();
    let path = Path::new(&package_root);

<<<<<<< HEAD
    let yellowstone_grpc_proto_dir = path.join("yellowstone-grpc-proto");
=======
    // let yellowstone_grpc_proto_dir = path.join("yellowstone-grpc-proto");
>>>>>>> feabff87
    let proto_dir = path.join("proto");
    // TODO: Audit that the environment access only happens in single-threaded code.
    unsafe { env::set_var("PROTOC", protobuf_src::protoc()) };

    tonic_prost_build::configure()
        .build_server(false)
<<<<<<< HEAD
        .compile_protos(
            &[
                proto_dir.join("fumarole.proto"),
            ],
            &[proto_dir, yellowstone_grpc_proto_dir],
        )
=======
        .compile_protos(&[proto_dir.join("fumarole.proto")], &[proto_dir])
>>>>>>> feabff87
        .expect("Failed to compile protos");
}<|MERGE_RESOLUTION|>--- conflicted
+++ resolved
@@ -4,26 +4,13 @@
     let package_root = std::env::var("CARGO_MANIFEST_DIR").unwrap();
     let path = Path::new(&package_root);
 
-<<<<<<< HEAD
-    let yellowstone_grpc_proto_dir = path.join("yellowstone-grpc-proto");
-=======
     // let yellowstone_grpc_proto_dir = path.join("yellowstone-grpc-proto");
->>>>>>> feabff87
     let proto_dir = path.join("proto");
     // TODO: Audit that the environment access only happens in single-threaded code.
     unsafe { env::set_var("PROTOC", protobuf_src::protoc()) };
 
     tonic_prost_build::configure()
         .build_server(false)
-<<<<<<< HEAD
-        .compile_protos(
-            &[
-                proto_dir.join("fumarole.proto"),
-            ],
-            &[proto_dir, yellowstone_grpc_proto_dir],
-        )
-=======
         .compile_protos(&[proto_dir.join("fumarole.proto")], &[proto_dir])
->>>>>>> feabff87
         .expect("Failed to compile protos");
 }