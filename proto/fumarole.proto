syntax = "proto3";

import public "geyser.proto";

package fumarole;

service Fumarole {
  rpc GetConsumerGroupInfo(GetConsumerGroupInfoRequest) returns (ConsumerGroupInfo) {}
  rpc ListConsumerGroups(ListConsumerGroupsRequest) returns (ListConsumerGroupsResponse) {}
  rpc DeleteConsumerGroup(DeleteConsumerGroupRequest) returns (DeleteConsumerGroupResponse) {}
  rpc CreateConsumerGroup(CreateConsumerGroupRequest) returns (CreateConsumerGroupResponse) {}

  rpc DownloadBlock(DownloadBlockShard) returns (stream DataResponse) {}

  // Represents subscription to the data plane
  rpc SubscribeData(stream DataCommand) returns (stream DataResponse) {}

  rpc GetChainTip(GetChainTipRequest) returns (GetChainTipResponse) {}

  // Represents subscription to the control plane
  rpc Subscribe(stream ControlCommand) returns (stream ControlResponse) {}

  rpc Version(VersionRequest) returns (VersionResponse) {}
<<<<<<< HEAD
}

message GetChainTipRequest {
  bytes blockchain_id = 1;
}

message GetChainTipResponse {
  bytes blockchain_id = 1;
  map<int32, int64> shard_to_max_offset_map = 2;
}

message VersionRequest {}

message VersionResponse {
  string version = 1;
=======
  
  rpc GetSlotRange(GetSlotRangeRequest) returns (GetSlotRangeResponse) {}
}



message GetSlotRangeRequest {
  bytes blockchain_id = 1;
}

message GetSlotRangeResponse {
  bytes blockchain_id = 1;
  int64 min_slot = 2;
  int64 max_slot = 3;
}


message GetChainTipRequest {
  bytes blockchain_id = 1;
}

message GetChainTipResponse {
  bytes blockchain_id = 1;
  map<int32, int64> shard_to_max_offset_map = 2;
>>>>>>> feabff87
}

message VersionRequest {}

message VersionResponse {
  string version = 1;
}


message GetConsumerGroupInfoRequest {
  string consumer_group_name = 1;
}

message GetConsumerGroupInfoRequest {
  string consumer_group_name = 1;
}

message DeleteConsumerGroupRequest {
  string consumer_group_name = 1;
}

message DeleteConsumerGroupResponse {
  bool success = 1;
}

message ListConsumerGroupsRequest {}

message ListConsumerGroupsResponse {
  repeated ConsumerGroupInfo consumer_groups = 1;
}


message ConsumerGroupInfo {
  string id = 1;
  string consumer_group_name = 2;
  bool is_stale = 3;
  bytes blockchain_id = 4;
}

message GetSlotLagInfoRequest {
  string consumer_group_name = 1;
}

message BlockFilters {
    map<string, geyser.SubscribeRequestFilterAccounts> accounts = 1;
    map<string, geyser.SubscribeRequestFilterTransactions> transactions = 2;
    map<string, geyser.SubscribeRequestFilterEntry> entries = 3;
    map<string, geyser.SubscribeRequestFilterBlocksMeta> blocks_meta = 4;
}

message DownloadBlockShard {
    bytes blockchain_id = 1;
    bytes block_uid = 2;
    int32 shard_idx = 3;
    optional BlockFilters blockFilters = 4;
}


message Ping {
  uint32 ping_id = 1;
}

message Pong {
  uint32 ping_id = 1;
}

message DataCommand {
  oneof command {
    DownloadBlockShard download_block_shard = 1;
    BlockFilters filter_update = 2;
  } 
}

message BlockShardDownloadFinish {}

message BlockNotFound {
  bytes blockchain_id = 1;
  bytes block_uid = 2;
  int32 shard_idx = 3;
<<<<<<< HEAD
}

message DataError {
  oneof error {
    BlockNotFound not_found = 1;
  }
}

message DataResponse {
  oneof response {
    geyser.SubscribeUpdate update = 1;
    BlockShardDownloadFinish block_shard_download_finish = 2;
  }
}

message CommitOffset {
  int64 offset = 1;
  int32 shard_id = 2;
}


message PollBlockchainHistory {
  int32 shard_id = 1;
  optional int64 from = 2;
  optional int64 limit = 3;
}

message BlockchainEvent {
  int64 offset = 1;
  bytes blockchain_id = 2;
  bytes block_uid = 3;
  uint32 num_shards = 4;
  uint64 slot = 5;
  optional uint64 parent_slot = 6;
  geyser.CommitmentLevel commitment_level = 7;
  int32 blockchain_shard_id = 8;
  optional string dead_error = 9;
}


message BlockchainHistory {
  repeated BlockchainEvent events = 1;
}

message JoinControlPlane {
  optional string consumer_group_name = 1;
}

message ControlCommand {
    oneof command {
        JoinControlPlane initial_join = 1;
        CommitOffset commit_offset = 2;
        PollBlockchainHistory poll_hist = 3;
        Ping ping = 4;
    }
}

message ControlResponse {
    oneof response {
        InitialConsumerGroupState init = 1;
        CommitOffsetResult commit_offset = 2;
        BlockchainHistory poll_hist = 3;
        Pong pong = 4;
    }
}


message CommitOffsetResult {
  int64 offset = 1;
  int32 shard_id = 2;
}

message InitialConsumerGroupState {
  bytes blockchain_id = 1;
  map<int32, int64> last_committed_offsets = 2; 
}


message CreateConsumerGroupResponse {
  string consumer_group_id = 1;
}

enum InitialOffsetPolicy {
  LATEST = 0;
  //FROM_SLOT = 1;
=======
}

message DataError {
  oneof error {
    BlockNotFound not_found = 1;
  }
}

message DataResponse {
  oneof response {
    geyser.SubscribeUpdate update = 1;
    BlockShardDownloadFinish block_shard_download_finish = 2;
  }
}

message CommitOffset {
  int64 offset = 1;
  int32 shard_id = 2;
}


message PollBlockchainHistory {
  int32 shard_id = 1;
  optional int64 from = 2;
  optional int64 limit = 3;
}

message BlockchainEvent {
  int64 offset = 1;
  bytes blockchain_id = 2;
  bytes block_uid = 3;
  uint32 num_shards = 4;
  uint64 slot = 5;
  optional uint64 parent_slot = 6;
  geyser.CommitmentLevel commitment_level = 7;
  int32 blockchain_shard_id = 8;
  optional string dead_error = 9;
}


message BlockchainHistory {
  repeated BlockchainEvent events = 1;
}

message JoinControlPlane {
  optional string consumer_group_name = 1;
}

message ControlCommand {
    oneof command {
        JoinControlPlane initial_join = 1;
        CommitOffset commit_offset = 2;
        PollBlockchainHistory poll_hist = 3;
        Ping ping = 4;
    }
}

message ControlResponse {
    oneof response {
        InitialConsumerGroupState init = 1;
        CommitOffsetResult commit_offset = 2;
        BlockchainHistory poll_hist = 3;
        Pong pong = 4;
    }
}


message CommitOffsetResult {
  int64 offset = 1;
  int32 shard_id = 2;
}

message InitialConsumerGroupState {
  bytes blockchain_id = 1;
  map<int32, int64> last_committed_offsets = 2; 
}


message CreateConsumerGroupResponse {
  string consumer_group_id = 1;
}

enum InitialOffsetPolicy {
  LATEST = 0;
  FROM_SLOT = 1;
>>>>>>> feabff87
}

message CreateConsumerGroupRequest {
  string consumer_group_name = 1;
  InitialOffsetPolicy initial_offset_policy = 2;
<<<<<<< HEAD
  //optional uint64 from_slot = 3;
=======
  optional uint64 from_slot = 3;
>>>>>>> feabff87
}<|MERGE_RESOLUTION|>--- conflicted
+++ resolved
@@ -21,8 +21,22 @@
   rpc Subscribe(stream ControlCommand) returns (stream ControlResponse) {}
 
   rpc Version(VersionRequest) returns (VersionResponse) {}
-<<<<<<< HEAD
-}
+  
+  rpc GetSlotRange(GetSlotRangeRequest) returns (GetSlotRangeResponse) {}
+}
+
+
+
+message GetSlotRangeRequest {
+  bytes blockchain_id = 1;
+}
+
+message GetSlotRangeResponse {
+  bytes blockchain_id = 1;
+  int64 min_slot = 2;
+  int64 max_slot = 3;
+}
+
 
 message GetChainTipRequest {
   bytes blockchain_id = 1;
@@ -37,44 +51,8 @@
 
 message VersionResponse {
   string version = 1;
-=======
-  
-  rpc GetSlotRange(GetSlotRangeRequest) returns (GetSlotRangeResponse) {}
-}
-
-
-
-message GetSlotRangeRequest {
-  bytes blockchain_id = 1;
-}
-
-message GetSlotRangeResponse {
-  bytes blockchain_id = 1;
-  int64 min_slot = 2;
-  int64 max_slot = 3;
-}
-
-
-message GetChainTipRequest {
-  bytes blockchain_id = 1;
-}
-
-message GetChainTipResponse {
-  bytes blockchain_id = 1;
-  map<int32, int64> shard_to_max_offset_map = 2;
->>>>>>> feabff87
-}
-
-message VersionRequest {}
-
-message VersionResponse {
-  string version = 1;
-}
-
-
-message GetConsumerGroupInfoRequest {
-  string consumer_group_name = 1;
-}
+}
+
 
 message GetConsumerGroupInfoRequest {
   string consumer_group_name = 1;
@@ -142,7 +120,6 @@
   bytes blockchain_id = 1;
   bytes block_uid = 2;
   int32 shard_idx = 3;
-<<<<<<< HEAD
 }
 
 message DataError {
@@ -227,102 +204,11 @@
 
 enum InitialOffsetPolicy {
   LATEST = 0;
-  //FROM_SLOT = 1;
-=======
-}
-
-message DataError {
-  oneof error {
-    BlockNotFound not_found = 1;
-  }
-}
-
-message DataResponse {
-  oneof response {
-    geyser.SubscribeUpdate update = 1;
-    BlockShardDownloadFinish block_shard_download_finish = 2;
-  }
-}
-
-message CommitOffset {
-  int64 offset = 1;
-  int32 shard_id = 2;
-}
-
-
-message PollBlockchainHistory {
-  int32 shard_id = 1;
-  optional int64 from = 2;
-  optional int64 limit = 3;
-}
-
-message BlockchainEvent {
-  int64 offset = 1;
-  bytes blockchain_id = 2;
-  bytes block_uid = 3;
-  uint32 num_shards = 4;
-  uint64 slot = 5;
-  optional uint64 parent_slot = 6;
-  geyser.CommitmentLevel commitment_level = 7;
-  int32 blockchain_shard_id = 8;
-  optional string dead_error = 9;
-}
-
-
-message BlockchainHistory {
-  repeated BlockchainEvent events = 1;
-}
-
-message JoinControlPlane {
-  optional string consumer_group_name = 1;
-}
-
-message ControlCommand {
-    oneof command {
-        JoinControlPlane initial_join = 1;
-        CommitOffset commit_offset = 2;
-        PollBlockchainHistory poll_hist = 3;
-        Ping ping = 4;
-    }
-}
-
-message ControlResponse {
-    oneof response {
-        InitialConsumerGroupState init = 1;
-        CommitOffsetResult commit_offset = 2;
-        BlockchainHistory poll_hist = 3;
-        Pong pong = 4;
-    }
-}
-
-
-message CommitOffsetResult {
-  int64 offset = 1;
-  int32 shard_id = 2;
-}
-
-message InitialConsumerGroupState {
-  bytes blockchain_id = 1;
-  map<int32, int64> last_committed_offsets = 2; 
-}
-
-
-message CreateConsumerGroupResponse {
-  string consumer_group_id = 1;
-}
-
-enum InitialOffsetPolicy {
-  LATEST = 0;
   FROM_SLOT = 1;
->>>>>>> feabff87
 }
 
 message CreateConsumerGroupRequest {
   string consumer_group_name = 1;
   InitialOffsetPolicy initial_offset_policy = 2;
-<<<<<<< HEAD
-  //optional uint64 from_slot = 3;
-=======
   optional uint64 from_slot = 3;
->>>>>>> feabff87
 }